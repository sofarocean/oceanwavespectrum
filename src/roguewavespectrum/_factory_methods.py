"""
Factory methods to help create spectra. Mostly for convinience
"""

from roguewavespectrum._spectrum import Spectrum
from roguewavespectrum._variable_names import (
    NAME_F,
    NAME_a1,
    NAME_b1,
    NAME_a2,
    NAME_b2,
    NAME_e,
    NAME_E,
    NAME_D,
    NAME_DEPTH,
)

import numpy as np
from xarray import Dataset
from typing import Union, Sequence, Literal
from roguewavespectrum.parametric import (
    create_dir_shape,
    create_freq_shape,
    parametric_directional_spectrum,
    parametric_spectrum,
)
from roguewavespectrum._operations import concatenate_spectra


def create_spectrum1d(
    coordinates: Union[
        np.ndarray, tuple[str, np.ndarray], Sequence[tuple[str, np.ndarray]]
    ],
    variance_density: np.ndarray,
    a1: np.ndarray,
    b1: np.ndarray,
    a2: np.ndarray,
    b2: np.ndarray,
    **kwargs,
) -> Spectrum:
    """
    Create a roguewavespectrum.Spectrum1D object for a given 1D spectrum with a1/b1/a2/b2.

    :param coordinates:  A list of coordinates naming the dimension and giving the coordinate values. For a 1D spectrum
    that has dimensions [dim1,...,dimN,frequency] The list should take the form:

        [(dim1, np.ndarray), (dim2, np.ndarray), ..., (dimN, np.ndarray), ("frequency", np.ndarray)]

    Note that the frequency coordinate is required, and MUST be the last coordinate.

    For convinience, if a numpy array is given, it is assumed that the array contains the frequency coordinates, and the
    coordinate is implicitly assumed to be [("frequency", coordinates)].

    If only the frequency is given, but the spectrum has more than 1 dimension, the other dimensions are given default
    names "dim_0", "dim_1", etc. and given integer coordinates.

    If more coordinates than frequency are given, but the number of coordinates does not match the number of dimensions
    of the spectrum, a ValueError is raised.

    :param variance: ndarray where the trailing dimension gives variance as function of frequency
    :param a1: ndarray where the trailing dimension gives a1 as function of frequency
    :param b1: ndarray where the trailing dimension gives b1 as function of frequency
    :param a2: ndarray where the trailing dimension gives a2 as function of frequency
    :param b2: ndarray where the trailing dimension gives b2 as function of frequency
    :param kwargs:
    :return: spectrum object
    """

    if isinstance(coordinates, np.ndarray):
        coordinates = [(NAME_F, coordinates)]

    if isinstance(coordinates[0], str):
        coordinates = [coordinates]

    elif not isinstance(coordinates, Sequence):
        raise ValueError(
            "coordinates should be a numpy array or a sequence of tuples describing the coordinates"
        )

    if not (a1.shape == b1.shape == a2.shape == b2.shape == variance_density.shape):
        raise ValueError("a1,b1,a2,b2 and variance_density should have the same shape")

    if not coordinates[-1][0] == "frequency":
        raise ValueError("The last coordinate should be frequency")

    if len(coordinates) < variance_density.ndim:
        if len(coordinates) == 1:
            coordinates = [
                (f"dim_{ndim}", np.arange(variance_density.shape[ndim]))
                for ndim in range(variance_density.ndim - 1)
            ] + coordinates
        else:
            raise ValueError(
                "The number of coordinates should match the number of dimensions of the variance_density"
            )

    dims = [x[0] for x in coordinates]
    coords = {x[0]: x[1] for x in coordinates}

    if len(dims) != variance_density.ndim:
        raise ValueError(
            "The number of coordinates should match the number of dimensions of the variance_density"
        )

    shape = variance_density.shape
    for index, dim in enumerate(dims):
        coor = coords[dim]
        if not isinstance(coor, np.ndarray):
            raise ValueError(
                f"Coordinate number {index} associated with {dim} should be a numpy array"
            )

        if len(coor) != shape[index]:
            raise ValueError(
                f"Size of coordinate number {index} associated with {dim} does not match the shape of the "
                f"variance_density {shape}"
            )
    depth = kwargs.get("depth", np.inf)
    if np.isscalar(depth):
        depth = np.zeros(variance_density.shape[:-1]) + depth

    dataset = Dataset(
        data_vars={
            NAME_e: (dims, variance_density),
            NAME_a1: (dims, a1),
            NAME_b1: (dims, b1),
            NAME_a2: (dims, a2),
            NAME_b2: (dims, b2),
            NAME_DEPTH: (dims[:-1], depth),
        },
        coords=coords,
    )
    return Spectrum(dataset, **kwargs)


def create_spectrum2d(
    coordinates: Union[tuple[np.ndarray, np.ndarray], Sequence[tuple[str, np.ndarray]]],
    variance_density: np.ndarray,
    **kwargs,
) -> Spectrum:
    """
    Create a roguewavespectrum.Spectrum object for a given spectrum. Spectral units are [m^2/Hz/degree]. Frequency
    units are [Hz], direction units are [degrees] and are measured counter-clockwise from east, and refer to the
    direction the waves are travelling *to*.

    :param coordinates:  A list of coordinates naming the dimension and giving the coordinate values. For a 2D spectrum
    that has dimensions [dim1,...,dimN,frequency,direction] The list should take the form:

        [(dim1, np.ndarray), ..., (dimN, np.ndarray), ("frequency", np.ndarray),("direction", np.ndarray)]

    Note that the frequency amd direction coordinates are required, and MUST be the last coordinates (in that order).

    For convinience, if a tuple of numpy arrays is given, it is assumed that the array contains the
    frequency and direction coordinates (in that order), and the coordinate is implicitly assumed to be
    [("frequency", coordinates[0]),("direction", coordinates[1])].

    If only the frequency and direction are given, but the spectrum has more than 2 dimensions, the other dimensions are
    given default names "dim_0", "dim_1", etc. and given integer coordinates.

    If more coordeniates than frequency and direction are given, but the number of coordinates does not match the number
    of dimensions of the spectrum, a ValueError is raised.

    :param variance: ndarray where the trailing dimension gives variance as function of frequency
    :param a1: ndarray where the trailing dimension gives a1 as function of frequency
    :param b1: ndarray where the trailing dimension gives b1 as function of frequency
    :param a2: ndarray where the trailing dimension gives a2 as function of frequency
    :param b2: ndarray where the trailing dimension gives b2 as function of frequency
    :param kwargs:
    :return: spectrum object
    """

    if isinstance(coordinates, Sequence):
        if isinstance(coordinates[0], np.ndarray) and isinstance(
            coordinates[1], np.ndarray
        ):
            coordinates = [(NAME_F, coordinates[0]), (NAME_D, coordinates[1])]

    elif not isinstance(coordinates, Sequence):
        raise ValueError(
            "coordinates should be a sequence of numpy arrays or a sequence of tuples describing the "
            "coordinates"
        )

    if not coordinates[-2][0] == "frequency":
        raise ValueError("The second last coordinate should be frequency")

    if not coordinates[-1][0] == "direction":
        raise ValueError("The last coordinate should be direction")

    if len(coordinates) < variance_density.ndim:
        if len(coordinates) == 2:
            coordinates = [
                (f"dim_{ndim}", np.arange(variance_density.shape[ndim]))
                for ndim in range(variance_density.ndim - 2)
            ] + coordinates
        else:
            raise ValueError(
                "The number of coordinates should match the number of dimensions of the variance_density"
            )

    dims = [x[0] for x in coordinates]
    coords = {x[0]: x[1] for x in coordinates}

    if len(dims) != variance_density.ndim:
        raise ValueError(
            "The number of coordinates should match the number of dimensions of the variance_density"
        )

    shape = variance_density.shape
    for index, dim in enumerate(dims):
        coor = coords[dim]
        if not isinstance(coor, np.ndarray):
            raise ValueError(
                f"Coordinate number {index} associated with {dim} should be a numpy array"
            )

        if len(coor) != shape[index]:
            raise ValueError(
                f"Size of coordinate number {index} associated with {dim} does not match the shape of the "
                f"variance_density {shape}"
            )

    depth = kwargs.get("depth", np.inf)
    if np.isscalar(depth):
        depth = np.zeros(variance_density.shape[:-2]) + depth

    dataset = Dataset(
        data_vars={
            NAME_E: (dims, variance_density),
            NAME_DEPTH: (dims[:-2], depth),
<<<<<<< HEAD
=======
        },
        coords=coords,
    )
    return Spectrum(dataset, **kwargs)


def create_buoyspectrum(
    coordinates: Union[
        np.ndarray, tuple[str, np.ndarray], Sequence[tuple[str, np.ndarray]]
    ],
    variance_density: np.ndarray,
    a1: np.ndarray,
    b1: np.ndarray,
    a2: np.ndarray,
    b2: np.ndarray,
    **kwargs,
) -> Spectrum:
    """
    Create a roguewavespectrum.Spectrum1D object for a given 1D spectrum with a1/b1/a2/b2.

    :param coordinates:  A list of coordinates naming the dimension and giving the coordinate values. For a 1D spectrum
    that has dimensions [dim1,...,dimN,frequency] The list should take the form:

        [(dim1, np.ndarray), (dim2, np.ndarray), ..., (dimN, np.ndarray), ("frequency", np.ndarray)]

    Note that the frequency coordinate is required, and MUST be the last coordinate.

    For convinience, if a numpy array is given, it is assumed that the array contains the frequency coordinates, and the
    coordinate is implicitly assumed to be [("frequency", coordinates)].

    If only the frequency is given, but the spectrum has more than 1 dimension, the other dimensions are given default
    names "dim_0", "dim_1", etc. and given integer coordinates.

    If more coordeniates than frequency are given, but the number of coordinates does not match the number of dimensions
    of the spectrum, a ValueError is raised.

    :param variance: ndarray where the trailing dimension gives variance as function of frequency
    :param a1: ndarray where the trailing dimension gives a1 as function of frequency
    :param b1: ndarray where the trailing dimension gives b1 as function of frequency
    :param a2: ndarray where the trailing dimension gives a2 as function of frequency
    :param b2: ndarray where the trailing dimension gives b2 as function of frequency
    :param kwargs:
    :return: spectrum object
    """

    if isinstance(coordinates, np.ndarray):
        coordinates = [(NAME_F, coordinates)]

    if isinstance(coordinates[0], str):
        coordinates = [coordinates]

    elif not isinstance(coordinates, Sequence):
        raise ValueError(
            "coordinates should be a numpy array or a sequence of tuples describing the coordinates"
        )

    if not (a1.shape == b1.shape == a2.shape == b2.shape == variance_density.shape):
        raise ValueError("a1,b1,a2,b2 and variance_density should have the same shape")

    if not coordinates[-1][0] == "frequency":
        raise ValueError("The last coordinate should be frequency")

    if len(coordinates) < variance_density.ndim:
        if len(coordinates) == 1:
            coordinates = [
                (f"dim_{ndim}", np.arange(variance_density.shape[ndim]))
                for ndim in range(variance_density.ndim - 1)
            ] + coordinates
        else:
            raise ValueError(
                "The number of coordinates should match the number of dimensions of the variance_density"
            )

    dims = [x[0] for x in coordinates]
    coords = {x[0]: x[1] for x in coordinates}

    if len(dims) != variance_density.ndim:
        raise ValueError(
            "The number of coordinates should match the number of dimensions of the variance_density"
        )

    shape = variance_density.shape
    for index, dim in enumerate(dims):
        coor = coords[dim]
        if not isinstance(coor, np.ndarray):
            raise ValueError(
                f"Coordinate number {index} associated with {dim} should be a numpy array"
            )

        if len(coor) != shape[index]:
            raise ValueError(
                f"Size of coordinate number {index} associated with {dim} does not match the shape of the "
                f"variance_density {shape}"
            )
    depth = kwargs.get("depth", np.inf)
    if np.isscalar(depth):
        depth = np.zeros(variance_density.shape[:-1]) + depth

    dataset = Dataset(
        data_vars={
            NAME_e: (dims, variance_density),
            NAME_a1: (dims, a1),
            NAME_b1: (dims, b1),
            NAME_a2: (dims, a2),
            NAME_b2: (dims, b2),
            NAME_DEPTH: (dims[:-1], depth),
>>>>>>> 3a576da4
        },
        coords=coords,
    )
    return Spectrum(dataset, **kwargs)


def create_parametric_spectrum1d(
    frequencies: np.ndarray,
    waveheight: Union[float, np.ndarray],
    period: Union[float, np.ndarray],
    shape_name: Literal["jonswap", "pm", "phillips", "gaussian"] = "jonswap",
) -> Spectrum:
    """
    Create a parametric 1D spectrum with a given shape. Shapes are:
    jonswap, pm, phillips, gaussian. See roguewavespectrum.parametric for details.

    :param frequencies: frequency array in Hz
    :param waveheight: significant waveheight [m]
    :param period: characteristic period [s] (peak period)
    :param shape_name: one of 'jonswap', 'pm', 'phillips', 'gaussian'
    :return: 1D spectrum
    """
    waveheight = np.atleast_1d(waveheight)
    period = np.atleast_1d(period)

    if not (len(waveheight) == len(period)):
        raise ValueError(
            "Waveheight and period should be equal length vectors, or scalars."
        )

    out = []
    for hs, tp in zip(waveheight, period):
        freq_shape = create_freq_shape(tp, hs, shape_name)
        out += [parametric_spectrum(frequencies, freq_shape)]

    spectra = concatenate_spectra(out)
    return spectra


def create_parametric_spectrum2d(
    frequencies: np.ndarray,
    number_of_directions: int,
    waveheight: Union[float, np.ndarray],
    period: Union[float, np.ndarray],
    direction: Union[float, np.ndarray],
    spread: Union[float, np.ndarray],
    frequency_shape_name: Literal["jonswap", "pm", "phillips", "gaussian"] = "jonswap",
    direction_shape_name: Literal["cosN", "cos2N"] = "cosN",
) -> Spectrum:
    """
    Create a parametric 2D spectrum with a given frequency and direction shape.
    :param frequencies: frequency array in Hz
    :param number_of_directions: number of directions. The directions are equally spaced between 0 and 360 degrees and
     given by np.linspace(0,360,number_of_directions,endpoint=False)
    :param waveheight: significant waveheight [m]
    :param period: characteristic period [s] (peak period)
    :param direction: mean direction [degrees]
    :param spread: mean spread [degrees]
    :param frequency_shape_name: one of 'jonswap', 'pm', 'phillips', 'gaussian'
    :param direction_shape_name: one of 'cosN', 'cos2N'
    :return: 2D spectrum
    """

    waveheight = np.atleast_1d(waveheight)  # type: np.ndarray
    period = np.atleast_1d(period)  # type: np.ndarray
    direction = np.atleast_1d(direction)  # type: np.ndarray
    spread = np.atleast_1d(spread)  # type: np.ndarray

    if not (len(waveheight) == len(period)) == len(direction) == len(spread):
        raise ValueError(
            "waveheight, period, direction and spread should either all be equal length vectors, "
            "or scalars"
        )

    out = []
    directions = np.linspace(0, 360, number_of_directions, endpoint=False)
    for hs, tp, _dir, sprd in zip(waveheight, period, direction, spread):
        freq_shape = create_freq_shape(tp, hs, frequency_shape_name)
        dir_shape = create_dir_shape(_dir, sprd, direction_shape_name)
        out += [
            parametric_directional_spectrum(
                frequencies, directions, freq_shape, dir_shape
            )
        ]

    spectrum = concatenate_spectra(out)
    return spectrum<|MERGE_RESOLUTION|>--- conflicted
+++ resolved
@@ -228,8 +228,6 @@
         data_vars={
             NAME_E: (dims, variance_density),
             NAME_DEPTH: (dims[:-2], depth),
-<<<<<<< HEAD
-=======
         },
         coords=coords,
     )
@@ -336,7 +334,6 @@
             NAME_a2: (dims, a2),
             NAME_b2: (dims, b2),
             NAME_DEPTH: (dims[:-1], depth),
->>>>>>> 3a576da4
         },
         coords=coords,
     )
