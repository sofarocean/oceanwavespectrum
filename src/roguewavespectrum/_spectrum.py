import typing

import numpy as np
from linearwavetheory import (
    inverse_intrinsic_dispersion_relation,
    intrinsic_group_speed,
    intrinsic_phase_speed,
)
from roguewavespectrum._time import to_datetime64
from roguewavespectrum._physical_constants import (
    PHYSICSOPTIONS,
    PhysicsOptions,
    _as_physicsoptions_lwt,
)
from ._directions import (
    DirectionalConvention,
    DirectionalUnit,
    wave_mean_direction,
    wave_directional_spread,
    convert_unit,
    convert_angle_convention,
    get_angle_convention_and_unit,
)

from roguewavespectrum._estimators.estimate import (
    estimate_directional_spectrum_from_moments,
    Estimators,
)

<<<<<<< HEAD
from typing import TypeVar, List, Mapping, Tuple, Union
=======
from typing import TypeVar, List, Mapping, Tuple, Union, Type
>>>>>>> 3a576da4
from xarray import Dataset, DataArray, concat, where, open_dataset
from xarray.core.coordinates import DatasetCoordinates
from warnings import warn
from ._spline_interpolation import spline_peak_frequency
from numbers import Number
from ._variable_names import (
    NAME_F,
    NAME_T,
    NAME_LAT,
    NAME_LON,
    NAME_DEPTH,
    SPECTRAL_VARS,
    SPECTRAL_DIMS,
    NAME_K,
    NAME_W,
    set_conventions,
    NAME_D,
    NAME_E,
    NAME_e,
    NAME_a1,
    NAME_b1,
    NAME_a2,
    NAME_b2,
)

from ._spline_interpolation import cumulative_frequency_interpolation_1d_variable

_T = TypeVar("_T")
_number_or_dataarray = TypeVar("_number_or_dataarray", DataArray, Number)


class Spectrum:
    """
    Class for wave spectra. This class provides the basic functionality for 1D and 2D wave spectra. The class is
    based on xarray, and provides a number of convenience methods for working with wave spectra. To construct a
    spectrum object given numpy arrays, use the create_spectrum1d or create_spectrum2d functions, or initialize the
    class directly with a dataset object.
    """

    def __init__(
        self, dataset: Dataset, physics_options: PhysicsOptions = None, **kwargs
    ):
        """
        Initialize a spectrum object from a xarray dataset. The contents on the dataset determines if the spectrum is
        a 1D or 2D spectrum.

        1D spectrum required variables:
        - variance_density[...,frequency]: variance density spectrum
        - a1[...,frequency]: Fourier moment a1
        - b1[...,frequency]: Fourier moment b1
        - a2[...,frequency]: Fourier moment a2
        - b2[...,frequency]: Fourier moment b2
        - frequency[frequency]: frequency coordinates

        2D spectrum required variables:
        - directional_variance_density[...,frequency,direction]: variance density spectrum
        - frequency[frequency]: frequency coordinates
        - direction[direction]: direction coordinates. Direction must be in degrees, and span [0,360) degrees.

        The presence of either a `directional_variance_density` or `variance_density` variable determines if the
        spectrum is a 1D or 2D spectrum. If both are present, an error is raised as the spectrum is ambiguous (i.e.
        variance_density may or may not represent a directionally integrated version of directional_variance_density).

        Leading dimensions are optional, preserved in calculations and output, may be named or anonymous, and may be
        associated with coordinates. For example, if `variance_density` has dimensions `time` and `frequency`,
        then calculating significant waveheight will return waveheigth with dimensions `time`.

        We may optionally add, `time`, `latitude` or `longitude` as variables or as coordinates.

        Example 1D dataset specification where we have spectra as function of frequency and time, and we have latitude,
        longitude locations:
        ```python
        dataset = Dataset(
            data_vars={
                "variance_density": (["time","frequency"], variance_density),})
                "a1": (["time","frequency"], a1),
                "b1": (["time","frequency"], b1),
                "a2": (["time","frequency"], a2),
                "b2": (["time","frequency"], b2),
                "latitude": (["time"], latitude),
                "longitude": (["time"], longitude),
            },
            coords={"frequency": frequency,"time": time},
        ```

        Example 2D dataset specification where we have spectra as function of frequency:
        ```python
        dataset = Dataset(
            data_vars={
                "directional_variance_density": (["frequency","direction"], directional_variance_density),})
            },
            coords={"frequency": frequency,"direction": direction},
        ```

        Example 2D dataset specification where we have spectra as function of frequency, time, latitude and longitude (
        e.g. as from a model):
        ```python
        dataset = Dataset(
            data_vars={
                "directional_variance_density": (["time,latitude,longitude,frequency","direction"],
                    directional_variance_density),})
            },
            coords={"frequency": frequency,"direction": direction,"time": time, "latitude": latitude,
                "longitude": longitude},
        ```
        Note that in this case "latitude and longitude" are coordinates on the object (as opposed to variables in
        the 1D example above).

        :param dataset: Dataset containing the spectral data.
        :param physics_options: Options for calculating derived variables from linear wave theory.

        """

        self._physics_options = (
            physics_options if physics_options is not None else PHYSICSOPTIONS
        )  #: The physics options that are used to calculate derived variables from linear wave theory.

        # Make a shallow copy of the dataset to store as we will modify attributes / contents.
        self.dataset = dataset.copy(
            deep=False
        )  #: The dataset that contains the spectral data.

        # Ensure that the variables conform to the CF conventions. Note that we fail silently for
        # variables that we do not recognize as the user may have added custom variables.
        for var in self.dataset:
            try:
                self.dataset[var] = set_conventions(self.dataset[var], var)
            except KeyError:
                continue

        for coor in self.dataset.coords:
            try:
                self.dataset[coor] = set_conventions(self.dataset[coor], coor)
            except KeyError:
                continue

<<<<<<< HEAD
=======
        if self.is_2d and self.is_1d:
            raise ValueError(
                "Only one of variance_density or directional_variance_density may be specified in the"
                "dataset."
            )

>>>>>>> 3a576da4
        # 1D or 2D spectra?
        if self.is_2d:
            required_variables = [NAME_F, NAME_D, NAME_E]
        elif self.is_1d:
            required_variables = [NAME_F, NAME_e]
        else:
            raise ValueError(
                "The dataset does not contain a variance_density or directional_variance_density variable."
            )

        for name in required_variables:
            if name not in dataset and name not in dataset.coords:
                raise ValueError(
                    f"Required variable/coordinate {name} is"
                    f" not specified in the dataset"
                )

    # Dunder methods
    # -----------------
    def __copy__(self: "Spectrum") -> "Spectrum":
        return self.__class__(self.dataset.copy(), self._physics_options)

    def __deepcopy__(self: "Spectrum", memodict) -> "Spectrum":
        return self.__class__(self.dataset.copy(deep=True), self._physics_options)

    # Private methods
    # -----------------
    def _directionally_integrate(self, data_array: DataArray) -> DataArray:
        return (data_array * self.direction_binwidth).sum(NAME_D, skipna=True)

    @property
    def _spectrum(self) -> DataArray:
        if self.is_2d:
            return self.dataset[NAME_E]
        else:
            return self.dataset[NAME_e]

    @_spectrum.setter
    def _spectrum(self, value):
        if self.is_2d:
            self.dataset[NAME_E] = value
        else:
            self.dataset[NAME_e] = value

    @property
    def _has_identifiers(self) -> bool:
        return "ids" in self.dataset

    # Operations
    # ------------

    def as_frequency_direction_spectrum(
        self: "Spectrum",
        number_of_directions: int = 36,
        method: Estimators = "mem2",
        solution_method="scipy",
    ) -> "Spectrum":
        """
        Construct a 2D directional energy spectrum based on the directional moments and a specified spectral
        reconstruction method.

        :param number_of_directions: number of directions to use in the reconstruction. The directions are given by
        np.linspace(0,360,number_of_directions,endpoint=False)

        :param method: Choose a method in ['mem','mem2']
            mem: maximum entrophy (in the Boltzmann sense) method
            Lygre, A., & Krogstad, H. E. (1986). Explicit expression and
            fast but tends to create narrow spectra anderroneous secondary peaks.

            mem2: use entrophy (in the Shannon sense) to maximize. Likely
            best method see- Benoit, M. (1993).

        :param solution_method: Only relevant for MeM2. Choose a solution method in ['scipy','newton'] This determines
            if we solve the nonlinear set of equations using scipy or a custom numba implemented newton-root finder.
            The newton solver is faster but may be less robust. For details we refer to comments in the code itself.

        :return: Spectrum object

        REFERENCES:
        Benoit, M. (1993). Practical comparative performance survey of methods
            used for estimating directional wave spectra from heave-pitch-roll data.
            In Coastal Engineering 1992 (pp. 62-75).

        Lygre, A., & Krogstad, H. E. (1986). Maximum entropy estimation of the
            directional distribution in ocean wave spectra.
            Journal of Physical Oceanography, 16(12), 2052-2060.

        """
        if self.is_2d:
            return self.copy()

        direction = np.linspace(0, 360, number_of_directions, endpoint=False)

        output_array = estimate_directional_spectrum_from_moments(
            self.variance_density.values,
            self.a1.values,
            self.b1.values,
            self.a2.values,
            self.b2.values,
            direction,
            method=method,
            solution_method=solution_method,
        )

        dims = list(self.dims_space_time) + [NAME_F, NAME_D]
        coords = {x: self.dataset[x].values for x in self.dims}
        coords[NAME_D] = direction

        data = {NAME_E: (dims, output_array)}
        for x in self.dataset:
            if x in SPECTRAL_VARS:
                continue
            data[x] = (self.dims_space_time, self.dataset[x].values)

        return Spectrum(
            Dataset(data_vars=data, coords=coords),
            physics_options=self._physics_options,
        )

    def as_frequency_spectrum(self) -> "Spectrum":
        """
        Return a 1D spectrum by integrating over the directions and return a Spectrum object. This will also include
        the a1,b1,a2,b2 moments as estimated from the 2D spectrum. If the object already is a 1D spectrum, the object
        returns a shallow copy of itself.
        :return: Spectrum object
        """
        if not self.is_2d:
            return self.copy()

        dataset = {
            "a1": self.a1,
            "b1": self.b1,
            "a2": self.a2,
            "b2": self.b2,
            "variance_density": self.variance_density,
        }
        for name in self.dataset:
            if name not in SPECTRAL_VARS:
                dataset[name] = self.dataset[name]
        return Spectrum(Dataset(dataset), physics_options=self._physics_options)

    def bandpass(
        self: "Spectrum",
        fmin: float = 0.0,
        fmax: float = np.inf,
        interpolate_to_limits: bool = True,
    ) -> "Spectrum":
        """
        Bandpass the spectrum to the given limits such that the frequency coordinates of the spectrum are given as

            fmin <= f <= fmax

        :param fmin: minimum frequency, inclusive (default 0)
        :param fmax: maximum frequency, inclusive (default np.inf)
        :param interpolate_to_limits: Exactly interpolate to the limits. If False, we merely return the frequency values
            that are within the limits. If True, we interpolate the spectrum to the limits.
        :return: Return a new spectrum object with the bandpassed spectrum.
        """
        dataset = Dataset()

        for name in self.dataset:
            if name in SPECTRAL_VARS:
                data = _bandpass(
                    self.dataset[name],
                    fmin,
                    fmax,
                    dim=NAME_F,
                    interpolate=interpolate_to_limits,
                )
                dataset = dataset.assign({name: data})
            else:
                dataset = dataset.assign({name: self.dataset[name]})
        cls = type(self)
        return cls(dataset)

    def copy(self: "Spectrum", deep=True) -> "Spectrum":
        """
        Return a copy of the object.
        :param deep: If True, perform a deep copy. Otherwise, perform a shallow copy.
        :return: copy of the object
        """
        if deep:
            return self.__deepcopy__({})
        else:
            return self.__copy__()

    def drop_invalid(self: "Spectrum") -> "Spectrum":
        """
        Drop invalid spectra from the dataset. Invalid spectra are defined as spectra with NaN values in all spectral
        :return: Returns a new WaveSpectrum object with the invalid spectra removed.
        """
        return self.where(self.is_valid())

    def fillna(self, value=0.0):
        """
        Fill NaN values in the dataset with a given value. Uses xarray's fillna method on a dataset object
        (see xarray documentation for more information).

        :param value: fill value
        :return: None
        """
        self.dataset = self.dataset.fillna(value)

    def flatten(self: "Spectrum", flattened_coordinate="index") -> "Spectrum":
        """
        Serialize the non-spectral dimensions creating a single leading dimension without a coordinate.
        """

        # Get the current dimensions and shape
        dims = self.dims_space_time
        coords = self.coords_space_time
        shape = self.space_time_shape
        if len(shape) == 0:
            length = 1
            shape = (1,)
        else:
            length = np.product(shape)

        # Calculate the flattened shape
        new_shape = (length,)
        new_spectral_shape = (length, *self.spectral_shape)
        new_dims = [flattened_coordinate] + list(self.dims_spectral)

        linear_index = DataArray(data=np.arange(0, length), dims=flattened_coordinate)
        indices = np.unravel_index(linear_index.values, shape)

        dataset = {}
        for index, dim in zip(indices, dims):
            dataset[dim] = DataArray(
                data=coords[dim].values[index], dims=flattened_coordinate
            )

        for name in self.dataset:
            if name in SPECTRAL_VARS:
                x = DataArray(
                    data=self.dataset[name].values.reshape(new_spectral_shape),
                    dims=new_dims,
                    coords=self.coords_spectral,
                )
            else:
                x = DataArray(
                    data=self.dataset[name].values.reshape(new_shape),
                    dims=flattened_coordinate,
                )
            dataset[name] = x

        cls = type(self)
        return cls(Dataset(dataset))

    def interpolate(
        self: "Spectrum",
        coordinates,
        extrapolation_value=0.0,
        method="linear",
        **kwargs,
    ) -> "Spectrum":
        """
        Interpolate the spectrum to the given coordinates. The coordinates should be a dictionary with the dimension
        name as key and the coordinate as value. Uses the xarray interp method. Extrapolation is done by filling the
        NaN values with the given extrapolation value (0.0 by default).

        :param coordinates: dictionary with coordinates for each dimension
        :param extrapolation_value: value to use for extrapolation
        :param method: interpolation method to use (see xarray interp method)
        :return: interpolated spectrum object
        """
        if "time" in coordinates:
            coordinates["time"] = to_datetime64(coordinates["time"])

        if self.is_2d:
            spectrum = Spectrum(
                self.dataset.interp(
                    coords=coordinates,
                    method=method,
                    kwargs={"fill_value": extrapolation_value},
                ),
                physics_options=self._physics_options,
                **kwargs,
            )
        else:
            # For 1D interpolation we have to take care to also interpolate the Fourier moments.
            _dataset = Dataset()
            _moments = [NAME_a1, NAME_b1, NAME_a2, NAME_b2]

            for name in self.dataset:
                _name = str(name)
                if _name in _moments:
                    _dataset = _dataset.assign(
                        {_name: getattr(self, _name) * self.variance_density}
                    )
                else:
                    _dataset = _dataset.assign({_name: self.dataset[_name]})

            interpolated_data = _dataset.interp(coords=coordinates, method=method)
            for name in _moments:
                interpolated_data[name] = (
                    interpolated_data[name] / interpolated_data[NAME_e]
                )

            spectrum = Spectrum(interpolated_data)

        spectrum.fillna(extrapolation_value)
        return spectrum

    def interpolate_frequency(
        self: "Spectrum",
        new_frequencies,
        extrapolation_value: float = 0.0,
        method: str = "linear",
        **kwargs,
    ) -> "Spectrum":
        """
        Interpolate the spectrum to the given frequencies. Convenience method for interpolate. See interpolate for
        more information.

        :param new_frequencies: new frequencies to interpolate to
        :param extrapolation_value: extrapolation value
        :param method: interpolation method (see xarray interp method)
        :return: Interpolated spectrum
        """
        if method == "spline":
            if self.is_2d:
                raise ValueError(
                    "Spline interpolation is only available for 1D spectra"
                )

            if isinstance(new_frequencies, DataArray):
                new_frequencies = new_frequencies.values

            self.fillna(0.0)
            frequency_axis = self.dims.index(NAME_F)
            interpolated_data = cumulative_frequency_interpolation_1d_variable(
                new_frequencies, self.dataset, frequency_axis=frequency_axis, **kwargs
            )
            spectrum = Spectrum(
                interpolated_data, physics_options=self._physics_options
            )
            spectrum.fillna(extrapolation_value)

        else:
            spectrum = self.interpolate(
                {NAME_F: new_frequencies},
                extrapolation_value=extrapolation_value,
                method=method,
                **kwargs,
            )
        return spectrum

    def isel(self: "Spectrum", *args, **kwargs) -> "Spectrum":
        dataset = Dataset()
        for var in self.dataset:
            dataset = dataset.assign({var: self.dataset[var].isel(*args, **kwargs)})
        return self.__class__(dataset=dataset)

    @property
    def is_2d(self) -> bool:
        if NAME_E in self.dataset:
            return True
        else:
            return False

    @property
    def is_1d(self) -> bool:
        if NAME_e in self.dataset:
            return True
        else:
            return False

    def is_invalid(self) -> DataArray:
        """
        Find invalid spectra. Invalid spectra are defined as spectra with NaN values in all spectral variables. Returns
        a data array with boolean values.
        :return: Data array with boolean values.
        """
        return self._spectrum.isnull().all(dim=self.dims_spectral)

    def is_valid(self) -> DataArray:
        """
        Find valid spectra. Valid spectra are defined as spectra that have Non-nan values (but may contain some NaN's).
        Inverse of is_invalid.

        :return: Data array with boolean values indicating valid spectra
        """
        return ~self.is_invalid()

    def sel(self: "Spectrum", *args, **kwargs) -> "Spectrum":
        dataset = Dataset()
        for var in self.dataset:
            dataset = dataset.assign({var: self.dataset[var].sel(*args, **kwargs)})
        return self.__class__(dataset=dataset)

    def where(self: "Spectrum", condition: DataArray) -> "Spectrum":
        """
        Apply a boolean mask to the dataset.
        :param condition: Boolean mask indicating which spectra to keep
        :return:
        """
        dataset = Dataset()
        for var in self.dataset:
            data = self.dataset[var].where(
                condition.reindex_like(self.dataset[var]), drop=True
            )
            dataset = dataset.assign({var: data})

        return self.__class__(dataset)

    # Coordinates, dimension and shape
    # ---------------------------------
    @property
    def angular_frequency(self) -> DataArray:
        """
        Angular frequency of the variance density spectra. The radial frequency is defined as:

        :return: Angular frequency - 2*pi*frequency
        """
        data_array = self.dataset[NAME_F] * 2 * np.pi
        return set_conventions(data_array, NAME_W, overwrite=True)

    @property
    def coords(self) -> DatasetCoordinates:
        """
        Return the coordinates of the spectrum dataarray.
        :return: dataset coordinates
        """
        return self.dataset.coords

    @property
    def coords_space_time(self) -> Mapping[str, DataArray]:
        """
        Return a dictionary of the spatial and temporal coordinates of the variance density spectrum. Output has the
        form:

            { "DIMENSION_NAME1": DataArray, "DIMENSION_NAME2": DataArray, ... }

        :return: dictionary of spatial and temporal coordinates.
        """
        return {dim: self.dataset[dim] for dim in self.dims_space_time}

    @property
    def coords_spectral(self) -> Mapping[str, DataArray]:
        """
        Return a dictionary of the spectral coordinates of the variance density spectrum. Output has the form:

            { "DIMENSION_NAME1": DataArray, "DIMENSION_NAME2": DataArray }

        :return: dictionary of spectral coordinates.
        """
        return {dim: self.dataset[dim] for dim in self.dims_spectral}

    @property
    def dims(self) -> Tuple[str, ...]:
        """
        Return a tuple of the dimensions of the variance density spectrum.

        :return: list[str] with names of dimensions.
        """
        return tuple(str(x) for x in self._spectrum.dims)

    @property
    def dims_space_time(self) -> Tuple[str, ...]:
        """
        Return a tuple of the spatial and temporal dimensions of the variance density spectrum.

        :return: list[str] with names of spatial and temporal dimensions.
        """
        return tuple(str(x) for x in self._spectrum.dims if x not in SPECTRAL_DIMS)

    @property
    def depth(self) -> DataArray:
        """
        Water depth at the location of the spectra. If the depth is not available, the depth is set to infinity (deep
        water). Depth is used in calculation of spectral parameters such as the group speed.

        :return: Depth [m]
        """
        if NAME_DEPTH in self.dataset:
            depth = self.dataset[NAME_DEPTH]
            data_array = where(depth.isnull(), np.inf, depth)

        else:
            if len(self.dims_space_time) == 0:
                data_array = DataArray(np.inf)

            else:
                data_array = DataArray(
                    data=np.full(self.space_time_shape, np.inf),
                    dims=self.dims_space_time,
                    coords=self.coords_space_time,
                    name="Depth [m]",
                )

        return set_conventions(data_array, NAME_DEPTH, overwrite=True)

    @depth.setter
    def depth(self, value: Union[Number, DataArray]):
        if np.isscalar(value):
            value = DataArray(
                data=np.full(self.space_time_shape, value),
                dims=self.dims_space_time,
                coords=self.coords_space_time,
                name="Depth [m]",
            )
        elif not isinstance(value, DataArray):
            raise ValueError("Depth must be a scalar or DataArray")
        self.dataset[NAME_DEPTH] = value

    @property
    def dims_spectral(self) -> Tuple[str]:
        """
        Return a tuple of the spectral dimensions of the variance density spectrum.

        :return: list[str] with names of spectral dimensions.
        """
        return tuple(str(x) for x in self._spectrum.dims if x in SPECTRAL_DIMS)

    def direction(
        self,
        directional_unit: DirectionalUnit = "degree",
        directional_convention: DirectionalConvention = "mathematical",
    ) -> DataArray:
        """
        Return the direction of the variance density spectrum in the specified convention and unit.
        :param directional_unit: Directional unit to return the direction in. Options are "degree" or "rad"
        :param directional_convention: Directional convention to return the direction in. Options are "oceanographical",
            "mathematical" or "meteorological"
        :return: directions as a dataset
        """
        if not self.is_2d:
            raise ValueError("Direction is only applicable for 2D spectra")
        from_convention, from_unit = get_angle_convention_and_unit(
            self.dataset[NAME_D],
            default_convention="mathematical",
            default_unit="degree",
        )
        angle = convert_unit(self.dataset[NAME_D], directional_unit, from_unit)
        angle = convert_angle_convention(
            angle, directional_convention, from_convention, units=directional_unit
        )
        angle = set_conventions(angle, [NAME_D, directional_convention], overwrite=True)
        angle.attrs["units"] = directional_unit
        return angle

    @property
    def direction_binwidth(self) -> DataArray:
        """
        Calculate the step size between the direction bins. Because the direction bins are circular, we use a modular
        difference estimate.
        :return:
        """
        if not self.is_2d:
            raise ValueError("Direction is only applicable for 2D spectra")

        direction = self.direction()
        unit = direction.attrs["units"]
        if unit == "rad":
            wrap = 2 * np.pi
        elif unit == "degree":
            wrap = 360
        else:
            raise ValueError(f"Unknown directional unit {unit}")

        forward = (
            np.diff(self.direction().values, append=self.direction()[0]) + wrap / 2
        ) % wrap - wrap / 2
        backward = (
            np.diff(self.direction().values, prepend=self.direction()[-1]) + wrap / 2
        ) % wrap - wrap / 2

        data_array = set_conventions(
            DataArray(
                data=(forward + backward) / 2,
                coords={NAME_D: self.direction().values},
                dims=[NAME_D],
            ),
            "direction_bins",
            overwrite=True,
        )
        data_array.attrs["units"] = unit
        return data_array

    @property
    def frequency(self) -> DataArray:
        """
        Frequency coordinates of the spectrum (Hz)

        :return: Frequencies (Hz)
        """
        return self.dataset[NAME_F]

    @property
    def frequency_binwidth(self) -> DataArray:
        """
        Calculate the frequency bin width.

        :return: Data array with the frequency stepsize
        """

        prepend = 2 * self.frequency[0] - self.frequency[1]
        append = 2 * self.frequency[-1] - self.frequency[-2]
        diff = np.diff(self.frequency, append=append, prepend=prepend)
        return set_conventions(
            DataArray(
                data=(diff[0:-1] * 0.5 + diff[1:] * 0.5),
                dims=NAME_F,
                coords={NAME_F: self.frequency},
            ),
            "frequency_bins",
            overwrite=True,
        )

    @property
    def latitude(self) -> DataArray:
        """
        Latitudinal locations of the variance density spectra, The latitudes are given as decimal degree north.

        :return: latitudes decimal degree north.
        """
        if NAME_LAT in self.dataset:
            return self.dataset[NAME_LAT]
        else:
            raise ValueError("No latitude data associated with the spectrum")

    @property
    def longitude(self) -> DataArray:
        """
        Longitudinal locations of the variance density spectra, The longitudes are given as decimal degree east.

        :return: longitudes decimal degree east.
        """
        if NAME_LON in self.dataset:
            return self.dataset[NAME_LON]

        else:
            raise ValueError("No longitude data associated with the spectrum")

    @property
    def ndims(self) -> int:
        """
        Calculate the number of dimensions of the spectrum.
        :return: number of dimensions
        """

        return len(self.dims)

    @property
    def number_of_directions(self) -> int:
        "Number of directions. Only applicable for 2D spectra"
        if not self.is_2d:
            raise ValueError("Number of directions is only applicable for 2D spectra")
        return len(self.direction())

    @property
    def number_of_frequencies(self) -> int:
        """
        Number of frequencies in the spectrum.
        :return: number of frequencies
        """
        return len(self.frequency)

    @property
    def number_of_spectra(self) -> int:
        """
        Total number of spectra. This is the product of the size of the spatial and temporal leading
        dimensions.

        :return: Total number of spectra.
        """
        dims = self.dims_space_time
        if dims:
            shape = 1
            for d in dims:
                shape *= len(self.dataset[d])
            return shape
        else:
            return 1

    @property
    def radian_direction_mathematical(self) -> DataArray:
        if not self.is_2d:
            raise ValueError("Direction is only applicable for 2D spectra")

        return self.direction(
            directional_unit="rad", directional_convention="mathematical"
        )

    @property
    def shape(self) -> tuple[int, ...]:
        """
        Tuple of array dimensions of the variance density spectrum

        See Also: np.ndarray.shape

        :return: Tuple of array dimensions.
        """
        return self._spectrum.shape

    @property
    def space_time_shape(self) -> tuple[int, ...]:
        """
        Tuple of array dimensions of the spatial/temporal dimensions of the variance density spectrum.

        See Also: np.ndarray.shape

        :return: Tuple of array dimensions.
        """
        number_of_spectral_dims = len(self.dims_spectral)
        return self.shape[:-number_of_spectral_dims]

    @property
    def spectral_shape(self) -> tuple[int, ...]:
        """
        Tuple of array dimensions of the spectral dimensions (frequency and possibly direction) of the
        variance density spectrum

        See Also: np.ndarray.shape

        :return: Tuple of array dimensions.
        """
        number_of_spectral_dims = len(self.dims_spectral)
        return self.shape[-number_of_spectral_dims:]

    @property
    def time(self) -> DataArray:
        """
        Return the time axis as a data array (time stored as datetime64)

        :return: Time
        """
        if NAME_T in self.dataset:
            return self.dataset[NAME_T]

        else:
            raise ValueError("No time axis found in dataset")

    # Spectral properties
    # --------------------------------------------
    @property
    def a1(self) -> DataArray:
        """
        Normalized Fourier moment of the directional distribution function. See Kuik et al. (1988), eq A1.

        Kuik, A. J., Van Vledder, G. P., & Holthuijsen, L. H. (1988). A method for the routine analysis of
        pitch-and-roll buoy wave data. Journal of physical oceanography, 18(7), 1020-1034.

        :return: normalized Fourier moment cos(theta)
        """
        if self.is_2d:
            data_array = (
                self._directionally_integrate(
                    self._spectrum * np.cos(self.radian_direction_mathematical)
                )
                / self.variance_density
            )
            data_array = set_conventions(data_array, NAME_a1, overwrite=True)
        else:
            data_array = self.dataset[NAME_a1]

        return data_array

    @property
    def A1(self) -> DataArray:
        """
        Fourier moment of the directional distribution function (=a1(f)*e(f)).

        :return: Fourier moment cos(theta)
        """
        return set_conventions(self.a1 * self.variance_density, "A1", overwrite=True)

    @property
    def a2(self) -> DataArray:
        """
        Normalized Fourier moment of the directional distribution function. See Kuik et al. (1988), eq A1.

        Kuik, A. J., Van Vledder, G. P., & Holthuijsen, L. H. (1988). A method for the routine analysis of
        pitch-and-roll buoy wave data. Journal of physical oceanography, 18(7), 1020-1034.

        :return: normalized Fourier moment cos(2*theta)
        """
        if self.is_2d:
            data_array = (
                self._directionally_integrate(
                    self._spectrum * np.cos(2 * self.radian_direction_mathematical)
                )
                / self.variance_density
            )
            data_array = set_conventions(data_array, NAME_a2, overwrite=True)
        else:
            data_array = self.dataset[NAME_a2]
        return data_array

    @property
    def A2(self) -> DataArray:
        """
        Fourier moment of the directional distribution function (=a2(f)*e(f)).

        :return: Fourier moment cos(2*theta)
        """
        return set_conventions(self.a2 * self.variance_density, "A2", overwrite=True)

    @property
    def b1(self) -> DataArray:
        """
        Normalized Fourier moment of the directional distribution function. See Kuik et al. (1988), eq A1.

        Kuik, A. J., Van Vledder, G. P., & Holthuijsen, L. H. (1988). A method for the routine analysis of
        pitch-and-roll buoy wave data. Journal of physical oceanography, 18(7), 1020-1034.

        :return: normalized Fourier moment sin(theta)
        """
        if self.is_2d:
            data_array = (
                self._directionally_integrate(
                    self._spectrum * np.sin(self.radian_direction_mathematical)
                )
                / self.variance_density
            )
            data_array = set_conventions(data_array, NAME_b1, overwrite=True)
        else:
            data_array = self.dataset[NAME_b1]
        return data_array

    @property
    def B1(self) -> DataArray:
        """
        Fourier moment of the directional distribution function (=b1(f)*e(f)).

        :return: Fourier moment sin(theta)
        """
        return set_conventions(self.b1 * self.variance_density, "B1", overwrite=True)

    @property
    def b2(self) -> DataArray:
        """
        Normalized Fourier moment of the directional distribution function. See Kuik et al. (1988), eq A1.

        Kuik, A. J., Van Vledder, G. P., & Holthuijsen, L. H. (1988). A method for the routine analysis of
        pitch-and-roll buoy wave data. Journal of physical oceanography, 18(7), 1020-1034.

        :return: normalized Fourier moment sin(2*theta)
        """
        if self.is_2d:
            data_array = (
                self._directionally_integrate(
                    self._spectrum * np.sin(2 * self.radian_direction_mathematical)
                )
                / self.variance_density
            )
            data_array = set_conventions(data_array, NAME_b2, overwrite=True)
        else:
            data_array = self.dataset[NAME_b2]
        return data_array

    @property
    def B2(self) -> DataArray:
        """
        Fourier moment of the directional distribution function (=b2(f)*e(f)).

        :return: Fourier moment sin(2*theta)
        """
        return set_conventions(self.b2 * self.variance_density, "B2", overwrite=True)

    @property
    def cumulative_density_function(self) -> DataArray:
        """

        :return:
        """
        frequency_step = self.frequency_binwidth
        integration_frequencies = np.concatenate(
            ([0], np.cumsum(frequency_step.values))
        )
        integration_frequencies = (
            integration_frequencies
            - frequency_step.values[0] / 2
            + self.frequency.values[0]
        )
        values = (self.variance_density * frequency_step).values

        frequency_axis = self.dims.index(NAME_F)

        cumsum = np.cumsum(values, axis=frequency_axis)

        shape = list(cumsum.shape)
        shape[frequency_axis] = 1

        cumsum = np.concatenate((np.zeros(shape), cumsum), axis=frequency_axis)

        coords = {str(coor): self.coords[coor].values for coor in self.coords}
        coords[NAME_F] = integration_frequencies
        return set_conventions(
            DataArray(data=cumsum, dims=self.dims, coords=coords), "cdf", overwrite=True
        )

    @property
    def directional_variance_density(self) -> DataArray:
        if not self.is_2d:
            raise ValueError(
                "Directional variance density is only applicable for 2D spectra"
            )
        return self.dataset[NAME_E]

    @property
    def mean_direction_per_frequency(
        self,
        directional_unit: DirectionalUnit = "degree",
        directional_convention: DirectionalConvention = "mathematical",
    ) -> DataArray:
        """
        Mean direction of each frequency bin. The direction is expressed in degree anti-clockwise from east and
        represents the direction the waves travel *to*.

        Calculated in terms of the moments a1/b1 as defined by Kuik et al. (1988), their equation 33.

        Kuik, A. J., Van Vledder, G. P., & Holthuijsen, L. H. (1988). A method for the routine analysis of
        pitch-and-roll buoy wave data. Journal of physical oceanography, 18(7), 1020-1034.

        :param directional_unit: units of the output angle, one of 'degree' or 'radians'
        :param directional_convention: convention of the output angle, one of 'mathematical' or 'oceanographical'
            or 'meteorological'

        :return: direction
        """
        return wave_mean_direction(
            self.a1, self.b1, directional_unit, directional_convention, "direction"
        )

    @property
    def mean_spread_per_frequency(
        self, directional_unit: DirectionalUnit = "degree"
    ) -> DataArray:
        """
        Directional spread of each frequency bin. The spread is expressed in degree and calculated in terms of
        the definition by Kuik et al. (1988), their equation 34.

        Kuik, A. J., Van Vledder, G. P., & Holthuijsen, L. H. (1988). A method for the routine analysis of
        pitch-and-roll buoy wave data. Journal of physical oceanography, 18(7), 1020-1034.

        :param directional_unit: units of the output angle, one of 'degree' or 'radians'

        :return: directional spread
        """
        return wave_directional_spread(
            self.a1, self.b1, directional_unit, "directional_spread"
        )

    @property
    def saturation_spectrum(self) -> DataArray:
        """
        Saturation spectrum as introduced by Phillips.
        :return:
        """
        wavenumber = self.wavenumber
        data_array = set_conventions(
            self.wavenumber_spectral_density * wavenumber**3,
            "saturation_spectrum",
            overwrite=True,
        )
        data_array = data_array.assign_coords({NAME_K: wavenumber})
        return data_array

    @property
    def slope_spectrum(self) -> DataArray:
        wavenumber = self.wavenumber
        data_array = set_conventions(
            self.variance_density * wavenumber**2, "slope_spectrum", overwrite=True
        )
        data_array = data_array.assign_coords({NAME_K: wavenumber})
        return data_array

    @property
    def values(self) -> np.ndarray:
        """
        Get the numpy representation of the wave spectrum.

        :return: Numpy ndarray of the wave spectrum. [m^2/Hz or m^2/Hz/deg] depending on the type of spectrum.
        """
        return self._spectrum.values

    @property
    def variance_density(self) -> DataArray:
        """
        1D variance density spectrum as data array.

        :return: Variance density [m^2/Hz].
        """
        if self.is_2d:
            return set_conventions(
                self._directionally_integrate(self._spectrum), NAME_e, overwrite=True
            )
        else:
            return self.dataset[NAME_e]

    @property
    def wavenumber_directional_spectral_density(self) -> DataArray:
        """
        Wavenumber Spectral density. Conversion through multiplication with the Jacobian of the
        transformation such that

            E(f) df = E(k) dk

        with e the density as function of frequency (f) or wavenumber (k), and df and dk the differentials of the
        respective variables. Note that with w = 2 * pi * f, the Jacobian is equal to

        df/dk =   dw/dk * df/dw = groupspeed / ( 2 * pi)

        Note: requores that the spectra as directional information.

        :return: Wavenumber spectral density.
        """
        if not self.is_2d:
            raise ValueError(
                "Wavenumber directional spectral density can only be calculated for 2D spectra"
            )

        wavenumber = self.wavenumber
        data_array = set_conventions(
            self.variance_density * self.groupspeed / (np.pi * 2),
            "wavenumber_directional_variance_density",
            overwrite=True,
        )
        data_array = data_array.assign_coords({NAME_K: wavenumber})
        return data_array

    @property
    def wavenumber_spectral_density(self) -> DataArray:
        """
        Wavenumber Spectral density. Conversion through multiplication with the Jacobian of the
        transformation such that

            e(f) df = e(k) dk

        with e the density as function of frequency (f) or wavenumber (k), and df and dk the differentials of the
        respective variables. Note that with w = 2 * pi * f, the Jacobian is equal to

        df/dk =   dw/dk * df/dw = groupspeed / ( 2 * pi)

        :return: Wavenumber spectral density.
        """
        wavenumber = self.wavenumber
        data_array = set_conventions(
            self.variance_density * self.groupspeed / (np.pi * 2),
            "wavenumber_variance_density",
            overwrite=True,
        )
        data_array = data_array.assign_coords({NAME_K: wavenumber})
        return data_array

    # Wave properties
    # --------------------------------------------

    @property
    def groupspeed(self) -> DataArray:
        """
        Group speed of the waves for each frequency. The group speed is the speed at which the energy of the wave
        packet travels. Calculated based on the implementation in the `linearwavetheory' package.

        :return: group speed [m/s]
        """
        depth = self.depth.expand_dims(dim=NAME_F, axis=-1).values
        k = self.wavenumber.values

        # Construct the output coordinates and dimension of the data array
        return_dimensions = (*self.dims_space_time, NAME_F)
        coords = {}
        for dim in return_dimensions:
            coords[dim] = self.dataset[dim].values

        return set_conventions(
            DataArray(
                data=intrinsic_group_speed(
                    k,
                    depth,
                    physics_options=_as_physicsoptions_lwt(self._physics_options),
                ),
                dims=return_dimensions,
                coords=coords,
            ),
            "group_speed",
            overwrite=True,
        )

    @property
    def wavelength(self) -> DataArray:
        return set_conventions(
            2 * np.pi / self.wavenumber, "wavelength", overwrite=True
        )

    @property
    def wavenumber(self) -> DataArray:
        """
        Determine the wavenumbers for the frequencies in the spectrum. Note that since the dispersion relation depends
        on depth the returned wavenumber array has the dimensions associated with the depth array by the frequency
        dimension.

        :return: wavenumbers
        """

        # For numba (used in the dispersion relation) we need raw numpy arrays of the correct dimension
        depth = self.depth.expand_dims(dim=NAME_F, axis=-1).values
        radian_frequency = self.angular_frequency.expand_dims(
            dim=self.depth.dims
        ).values

        # Construct the output coordinates and dimension of the data array
        return_dimensions = (*self.dims_space_time, NAME_F)
        coords = {}
        for dim in return_dimensions:
            coords[dim] = self.dataset[dim].values

        return set_conventions(
            DataArray(
                data=inverse_intrinsic_dispersion_relation(
                    radian_frequency,
                    depth,
                    physics_options=_as_physicsoptions_lwt(self._physics_options),
                ),
                dims=return_dimensions,
                coords=coords,
            ),
            "wavenumber",
            overwrite=True,
        )

    def wavespeed(self) -> DataArray:
        """
        Estimate the wave phase speed based on the dispersion relation. Return value is a DataArray with the same
        dimensions as the directionally integrated wave spectrum.

        :return: wave phase speed (m/s)
        """

        wavenumber = self.wavenumber
        wavespeed = intrinsic_phase_speed(
            wavenumber.values,
            self.depth.values,
            physics_options=_as_physicsoptions_lwt(self._physics_options),
        )
        return set_conventions(
            DataArray(wavespeed, dims=wavenumber.dims, coords=wavenumber.coords),
            "C",
            overwrite=True,
        )

    # Bulk properties
    # --------------------------------------------

    def frequency_moment(
        self, power: int, fmin: float = 0.0, fmax: float = np.inf
    ) -> DataArray:
        """
        Calculate a "spectral moment" over the given range. A spectral moment here refers to the integral:

                    Integral-over-spectral-domain[ e * f**power ]

        :param power: power of the frequency
        :param fmin: minimum frequency, inclusive
        :param fmax: maximum frequency, inclusive
        :return: frequency moment
        """
        return set_conventions(
            _integrate(
                self.variance_density * self.frequency**power, NAME_F, fmin, fmax
            ),
            "MN",
            overwrite=True,
        )

    def hm0(self, fmin: float = 0.0, fmax: float = np.inf) -> DataArray:
        """
        Significant wave height estimated from the spectrum, i.e. waveheight
        h estimated from variance m0. Common notation in literature.

        :param fmin: minimum frequency, inclusive
        :param fmax: maximum frequency, inclusive
        :return: Significant wave height
        """
        return set_conventions(4 * np.sqrt(self.m0(fmin, fmax)), "Hm0", overwrite=True)

    def hrms(self, fmin: float = 0.0, fmax: float = np.inf) -> DataArray:
        """
        Root mean square wave height estimated from the spectrum.

        :param fmin: minimum frequency, inclusive
        :param fmax: maximum frequency, inclusive
        :return: RMS wave height
        """
        return set_conventions(
            self.hm0(fmin, fmax) / np.sqrt(2), "Hrms", overwrite=True
        )

    def m0(self, fmin: float = 0.0, fmax: float = np.inf) -> DataArray:
        """
        Zero order frequency moment of the spectrum. Also referred to as total variance. Dimension

        :param fmin: minimum frequency, inclusive
        :param fmax: maximum frequency, inclusive
        :return: variance (m^2)
        """
        return set_conventions(
            self.frequency_moment(0, fmin, fmax), "M0", overwrite=True
        )

    def m1(self, fmin: float = 0.0, fmax: float = np.inf) -> DataArray:
        """
        First order frequency moment. Primarily used in calculating a mean period measure (Tm01)

        :param fmin: minimum frequency, inclusive
        :param fmax: maximum frequency, inclusive
        :return: first order frequency moment.
        """
        return set_conventions(
            self.frequency_moment(1, fmin, fmax), "M1", overwrite=True
        )

    def m2(self, fmin: float = 0.0, fmax: float = np.inf) -> DataArray:
        """
        Second order frequency moment. Primarily used in calculating the zero
        crossing period (Tm02)

        :param fmin: minimum frequency, inclusive
        :param fmax: maximum frequency, inclusive
        :return: Second order frequency moment.
        """
        return set_conventions(
            self.frequency_moment(2, fmin, fmax), "M2", overwrite=True
        )

    def mean_a1(self, fmin: float = 0.0, fmax: float = np.inf) -> DataArray:
        """
        Return the spectral weighted mean moment a1m defined as

        .. math:: a_{1m} = \\frac{\\int_{f_{min}}^{f_{max}} a_1(f) E(f) df}{M_0}

        where :math:`M_0` is the zeroth moment of the spectrum.
        :param fmin: minimum frequency, inclusive
        :param fmax: maximum frequency, inclusive
        :return:
        """
        a1m = _integrate(self.a1 * self.variance_density, NAME_F, fmin, fmax) / self.m0(
            fmin, fmax
        )
        return set_conventions(a1m, "a1", overwrite=True)

    def mean_a2(self, fmin: float = 0.0, fmax: float = np.inf) -> DataArray:
        """
        Return the spectral weighted mean moment b1m defined as

        .. math:: a_{2m} = \\frac{\\int_{f_{min}}^{f_{max}} a_2(f) E(f) df}{M_0}

        :param fmin: minimum frequency, inclusive
        :param fmax: maximum frequency, inclusive
        :return:
        """
        a2m = _integrate(self.a2 * self.variance_density, NAME_F, fmin, fmax) / self.m0(
            fmin, fmax
        )
        return set_conventions(a2m, "a2", overwrite=True)

    def mean_b1(self, fmin: float = 0.0, fmax: float = np.inf) -> DataArray:
        """
        Return the spectral weighted mean moment b1m defined as

        .. math:: b_{1m} = \\frac{\\int_{f_{min}}^{f_{max}} b_1(f) E(f) df}{M_0}

        :param fmin: minimum frequency, inclusive
        :param fmax: maximum frequency, inclusive
        :return:
        """
        b1m = _integrate(self.b1 * self.variance_density, NAME_F, fmin, fmax) / self.m0(
            fmin, fmax
        )
        return set_conventions(b1m, "b1", overwrite=True)

    def mean_direction(
        self,
        fmin: float = 0.0,
        fmax: float = np.inf,
        directional_unit: DirectionalUnit = "degree",
        directional_convention: DirectionalConvention = "mathematical",
    ) -> DataArray:
        """
        Mean direction the spectrum. Per default the direction is expressed in degree anti-clockwise from east and
        represents the direction the waves travel *to*.

        Calculated according to Kuik et al. (1988), their equation 33, using weighted directional moments (see,
        mean_a1, mean_b1).


        Kuik, A. J., Van Vledder, G. P., & Holthuijsen, L. H. (1988). A method for the routine analysis of
        pitch-and-roll buoy wave data. Journal of physical oceanography, 18(7), 1020-1034.

        :param fmin: minimum frequency, inclusive
        :param fmax: maximum frequency, inclusive
        :param directional_unit: units of the output angle, one of 'degree' or 'radians'
        :param directional_convention: convention of the output angle, one of 'mathematical' or 'oceanographical'
            or 'meteorological'
        :return: mean direction
        """

        return wave_mean_direction(
            self.mean_a1(fmin, fmax),
            self.mean_b1(fmin, fmax),
            directional_unit,
            directional_convention,
            "mean_direction",
        )

    def mean_directional_spread(
        self,
        fmin: float = 0.0,
        fmax: float = np.inf,
        directional_unit: DirectionalUnit = "degree",
    ) -> DataArray:
        """
        Mean directional spread of the spectrum. Calculated according to Kuik et al. (1988), their equation 33,
        using weighted directional moments (see, mean_a1, mean_b1).

        Kuik, A. J., Van Vledder, G. P., & Holthuijsen, L. H. (1988). A method for the routine analysis of
        pitch-and-roll buoy wave data. Journal of physical oceanography, 18(7), 1020-1034.

        :param fmin: minimum frequency, inclusive
        :param fmax: maximum frequency, inclusive
        :param directional_unit: units of the output angle, one of 'degree' or 'radians'
        :return: peak direction
        """
        return wave_directional_spread(
            self.mean_a1(fmin, fmax),
            self.mean_b1(fmin, fmax),
            directional_unit,
            "mean_directional_spread",
        )

    def mean_b2(self, fmin: float = 0.0, fmax: float = np.inf) -> DataArray:
        """
        Return the spectral weighted mean moment b1m defined as

        $$b_{2m} = \\frac{\\int_{f_{min}}^{f_{max}} b_2(f) E(f) df}{M_0}$$

        :param fmin: minimum frequency, inclusive
        :param fmax: maximum frequency, inclusive
        :return:
        """
        b2m = _integrate(self.b2 * self.variance_density, NAME_F, fmin, fmax) / self.m0(
            fmin, fmax
        )
        return set_conventions(b2m, "b2", overwrite=True)

    def mean_squared_slope(self, fmin: float = 0.0, fmax: float = np.inf) -> DataArray:
        """
        Mean sqyared slope of the surface. Defined as the integral of the slope spectrum over frequency, i.e.

            :math:` \\int_{f_min}^{f_max} E k^2 dk`

        :param fmin: minimum frequency, inclusive
        :param fmax: maximum frequency, inclusive
        :return:
        """
        return set_conventions(
            _integrate(self.slope_spectrum, NAME_F, fmin, fmax),
            "mean_squared_slope",
            overwrite=True,
        )

    def peak_angular_frequency(
        self, fmin: float = 0.0, fmax: float = np.inf
    ) -> DataArray:
        """
        Peak angular frequency of the spectrum.

        :param fmin: minimum frequency, inclusive
        :param fmax: maximum frequency, inclusive
        :return: peak frequency
        """
        return set_conventions(
            self.peak_frequency(fmin, fmax) * np.pi * 2,
            "peak_angular_frequency",
            overwrite=True,
        )

    def peak_direction(
        self,
        fmin: float = 0.0,
        fmax: float = np.inf,
        directional_unit: DirectionalUnit = "degree",
        directional_convention: DirectionalConvention = "mathematical",
    ) -> DataArray:
        """
        Direction of the peak of the spectrum. The direction is expressed in degree anti-clockwise from east and
        represents the direction the waves travel *to*.

        Calculated in terms of the moments a1/b1 as defined by Kuik et al. (1988), their equation 33.

        Kuik, A. J., Van Vledder, G. P., & Holthuijsen, L. H. (1988). A method for the routine analysis of
        pitch-and-roll buoy wave data. Journal of physical oceanography, 18(7), 1020-1034.

        :param fmin: minimum frequency, inclusive
        :param fmax: maximum frequency, inclusive
        :param directional_unit: units of the output angle, one of 'degree' or 'radians'
        :param directional_convention: convention of the output angle, one of 'mathematical' or 'oceanographical'
            or 'meteorological'
        :return: peak direction
        """
        index = self.peak_index(fmin, fmax)
        return wave_mean_direction(
            self.a1.isel(**{NAME_F: index}),
            self.b1.isel(**{NAME_F: index}),
            directional_unit,
            directional_convention,
            "peak_direction",
        )

    def peak_directional_spread(
        self,
        fmin: float = 0.0,
        fmax: float = np.inf,
        directional_unit: DirectionalUnit = "degree",
    ) -> DataArray:
        """
        Directional spread of the peak of the spectrum. The spread is expressed in degree and calculated in terms of
        the definition by Kuik et al. (1988), their equation 34.

        Kuik, A. J., Van Vledder, G. P., & Holthuijsen, L. H. (1988). A method for the routine analysis of
        pitch-and-roll buoy wave data. Journal of physical oceanography, 18(7), 1020-1034.

        :param fmin: minimum frequency, inclusive
        :param fmax: maximum frequency, inclusive
        :param directional_unit: units of the output angle, one of 'degree' or 'radians'
        :return: directional spread
        """
        index = self.peak_index(fmin, fmax)
        a1 = self.a1.isel(**{NAME_F: index})
        b1 = self.b1.isel(**{NAME_F: index})
        return wave_directional_spread(
            a1, b1, unit=directional_unit, name="peak_directional_spread"
        )

    def peak_frequency(
        self, fmin: float = 0.0, fmax: float = np.inf, use_spline=False, **kwargs
    ) -> DataArray:
        """
        Peak frequency of the spectrum, i.e. frequency at which the spectrum
        obtains its maximum.

        :param fmin: minimum frequency, inclusive
        :param fmax: maximum frequency, inclusive
        :param use_spline: Use a spline based interpolation and determine peak frequency from the spline. This
        allows for a continuous estimate of the peak frequency. WARNING: if True the fmin and fmax paramteres are
        IGNORED
        :return: peak frequency
        """
        if use_spline:
            if not fmin == 0.0 or np.isfinite(fmax):
                warn(
                    "The fmin and fmax parameters are ignored if use_spline is set to True"
                )

            data = spline_peak_frequency(
                self.frequency.values, self.variance_density.values, **kwargs
            )
            if len(self.dims_space_time) == 0:
                data = data[0]

            da = DataArray(
                data=data,
                coords=self.coords_space_time,
                dims=self.dims_space_time,
            )
        else:
            da = self.dataset[NAME_F][self.peak_index(fmin, fmax)]
        return set_conventions(da, "peak_frequency", overwrite=True)

    def peak_index(self, fmin: float = 0.0, fmax: float = np.inf) -> DataArray:
        """
        Index of the peak frequency of the 1d spectrum within the given range
        :param fmin: minimum frequency, inclusive
        :param fmax: maximum frequency, inclusive
        :return: peak indices
        """
        mask = (self.dataset[NAME_F].values >= fmin) & (
            self.dataset[NAME_F].values < fmax
        )
        return self.variance_density.where(mask, 0).argmax(dim=NAME_F)

    def peak_period(
        self, fmin: float = 0.0, fmax: float = np.inf, use_spline=False, **kwargs
    ) -> DataArray:
        """
        Peak period of the spectrum.

        :param fmin: minimum frequency, inclusive
        :param fmax: maximum frequency, inclusive
        :param use_spline: Use a spline based interpolation and determine peak period from the spline. This
        allows for a continuous estimate of the peak period. WARNING: if True the fmin and fmax paramteres are IGNORED
        :param kwargs: kwargs passed to spline_peak_frequency
        :return: peak period
        """
        peak_period = 1 / self.peak_frequency(
            fmin, fmax, use_spline=use_spline, **kwargs
        )
        peak_period = peak_period.drop_vars(names=NAME_F, errors="ignore")

        return set_conventions(peak_period, "Tp", overwrite=True)

    def peak_wavespeed(
        self, fmin=0.0, fmax=np.inf, use_spline=False, **kwargs
    ) -> DataArray:
        """
        Wave phase speed at the peak frequency. Return value is a DataArray with the same dimensions as the
        space/time dimensions of the wave spectrum.

        :return: peak wave speed (m/s)
        """
        return set_conventions(
            2
            * np.pi
            * self.peak_frequency(fmin, fmax, use_spline, **kwargs)
            / self.peak_wavenumber(fmin, fmax, use_spline, **kwargs),
            "Cp",
            overwrite=True,
        )

    def peak_wavenumber(
        self, fmin=0.0, fmax=np.inf, use_spline=False, **kwargs
    ) -> DataArray:
        """
        Peak wavenumber of the spectrum.
        :param fmin:
        :param fmax:
        :param use_spline:
        :param kwargs:
        :return:
        """

        peak_frequency = self.peak_frequency(fmin, fmax, use_spline, **kwargs)
        # Construct the output coordinates and dimension of the data array
        coords = {}
        for dim in self.dims_space_time:
            coords[dim] = self.dataset[dim].values

        return set_conventions(
            DataArray(
                data=inverse_intrinsic_dispersion_relation(
                    2 * np.pi * peak_frequency.values,
                    self.depth.values,
                    physics_options=_as_physicsoptions_lwt(self._physics_options),
                ),
                dims=self.dims_space_time,
                coords=coords,
            ),
            "peak_wavenumber",
            overwrite=True,
        )

    def mean_period(self, fmin: float = 0.0, fmax: float = np.inf) -> DataArray:
        """
        Mean period, estimated as the inverse of the center of mass of the
        spectral curve under the 1d spectrum.

        :param fmin: minimum frequency, inclusive
        :param fmax: maximum frequency, inclusive
        :return: Mean period
        """
        return set_conventions(
            self.m0(fmin, fmax) / self.m1(fmin, fmax), "mean_period", overwrite=True
        )

    def energy_period(self, fmin: float = 0.0, fmax: float = np.inf) -> DataArray:
        """
        Wave energy period defined as the ratio of the zeroth and second frequency moment.

        :param fmin: minimum frequency, inclusive
        :param fmax: maximum frequency, inclusive
        :return: Mean period
        """
        return set_conventions(
            self.m1(fmin, fmax) / self.m0(fmin, fmax), "energy_period", overwrite=True
        )

    def zero_crossing_period(
        self, fmin: float = 0.0, fmax: float = np.inf
    ) -> DataArray:
        """
        Zero crossing period based on Rice's spectral estimate.

        :param fmin: minimum frequency, inclusive
        :param fmax: maximum frequency, inclusive
        :return: Zero crossing period
        """
        return set_conventions(
            np.sqrt(self.m0(fmin, fmax) / self.m2(fmin, fmax)),
            "zero_crossing_period",
            overwrite=True,
        )

    def waveage(self, windspeed: typing.Union[Number, DataArray]) -> DataArray:
        """
        Simple wave age estimate based on the ratio of the peak wave speed to the given wind speed scale.

        :param windspeed: windspeed scale in m/s
        :return: wave age [-]
        """
        return set_conventions(
            self.peak_wavespeed() / windspeed, "wave_age", overwrite=True
        )

    # ===================================================================================================================
    # IO
    # ===================================================================================================================
    def to_netcdf(self, path: str, **kwargs):
        """
        Save spectrum to a netcdf file. See xarray to_netcdf method for more information on use.

        :param path: path or path-like location to save the spectrum to.
        :return: None
        """
        return self.dataset.to_netcdf(path, **kwargs)

    # ===================================================================================================================
    # Class methods
    # ===================================================================================================================
    @classmethod
    def from_netcdf(cls: Type["Spectrum"], path: str, **kwargs) -> "Spectrum":
        """
        Load spectrum from a netcdf file. See xarray open_dataset method for more information on use.

        :param path: path or path-like location to load the spectrum from.
        :return: Spectrum object
        """
        return cls(open_dataset(path, **kwargs))

    @classmethod
    def from_dataset(
        cls: Type["Spectrum"], dataset: Dataset, mapping=None, deep=False
    ) -> "Spectrum":
        """
        Create a spectrum object from a xarray dataset. The dataset must either contain for

        Spectrum1D:
        - the variables: "variance_density", "a1", "b1", "a2", "b2"
        - coordinates: "frequency",

        Spectrum2D:
        - the variable: "directional_variance_density"
        - coordinates: "frequency", "direction"

        or a mapping must be provided that maps the dataset names to expected variable/coordinat names. Coordinate units
        are  assumed to be assumed to be degrees [0,360) and Hz (frequency>=0). Units of the spectrum are assumed to be
        m^2/Hz or m^2/Hz/degree. The default interpretation of the direction is mathematical (90 degrees is North), and
        direction indicates the direction the waves are going towards, and it is assumed directional moments are
        consistent with this interpretation.

        Note that by default we create a shallow copy of the dataset.

        :param dataset: xarray dataset
        :param mapping: dictionary mapping the xarray dataset names to the spectrum names
        :param deep: If True, create a deep copy of the input dataset.

        :return: Spectrum object
        """
        dataset = dataset.copy(deep=deep)
        if mapping is not None:
            dataset = dataset.rename(mapping)

        return cls(dataset)


########################################################################################################################
# Helper functions
########################################################################################################################


def _integrate(
    data: DataArray, dim: str, lower_limit=-np.inf, upper_limit=np.inf
) -> DataArray:
    """
    Integrate the data along the given dimension using the xarray integration method. We first bandpass the data
    to the given limits and then integrate to ensure we integrate over the requested limits
    """

    # Integrate dataset over frequencies. Make sure to fill any NaN entries with 0 before the integration.
    return (
        _bandpass(data, lower_limit, upper_limit, dim, interpolate=True)
        .fillna(0)
        .integrate(coord=dim)
    )


def _bandpass(
    data: DataArray, _min: Number, _max: Number, dim: str, interpolate: bool = False
) -> DataArray:
    coord = data[dim]

    if _min >= _max:
        raise ValueError(f"max must be larger than min, {_min} >= {_max}")

    # Check if there are actual bounds on the domain, if not, we can just return the data
    _domain_is_bounded = np.isfinite(_min) or np.isfinite(_max)
    if not _domain_is_bounded:
        return data

    if not interpolate:
        # Get frequency mask for [ fmin, fmax )
        _range = (coord.values >= _min) & (coord.values <= _max)

        return data.isel({dim: _range})

    _range = (coord.values > _min) & (coord.values < _max)
    coords = coord[_range]

    # We may have to interpolate the spectrum to get the correct frequency for the min and max cut-off
    # frequencies. To do the interpolation we
    # 1) get the frequencies such that  fmin <= f < fmax, and then
    # 2) fmin and fmax to the frequency array
    # 3) interpolate the spectrum to the new frequency array, if either fmin or fmax was added.
    # 4) calculate the integral.
    #
    if np.isfinite(_max):
        # If fmax is finite we may need to add it:
        coords = concat(
            [coords, DataArray([_max], dims=dim, coords={dim: [_max]})], dim=dim
        )

    if np.isfinite(_min):
        # If fmin is larger than 0 we may have to add it if the first frequency is larger than fmin.
        coords = concat(
            [DataArray([_min], dims=dim, coords={dim: [_min]}), coords], dim=dim
        )

    return data.interp({dim: coords})


class BuoySpectrum(Spectrum):
<<<<<<< HEAD
    def __init__(self, dataset: Dataset, physics_options: PhysicsOptions = None):
=======
    """
    Class for wave spectra derived from (multiple) buoys. The class is a subclass of Spectrum and inherits all
    functionality from that class. The class adds functionality to select spectra by buoy identifier.
    """

    def __init__(self, dataset: Dataset, physics_options: PhysicsOptions = None):
        """
        Create a spectrum object from a xarray dataset. In addition to the requirements of the Spectrum class, the
        dataset must contain a leading index coordinate, and contain the variable "ids" that for each index indicates
        the buoy (or observation platforms) unique identifier. The unique identifiers are used to select spectra by
        buoy identifier.

        Example 1D dataset:
        ```python
        dataset = Dataset(
            data_vars={
                "variance_density": (["index","frequency"], variance_density),})
                "a1": (["index","frequency"], a1),
                "b1": (["index","frequency"], b1),
                "a2": (["index","frequency"], a2),
                "b2": (["index","frequency"], b2),
                "time": (["index"], latitude),
                "latitude": (["index"], latitude),
                "longitude": (["index"], longitude),
                "ids": (["index"], ids),
            },
            coords={"frequency": frequency,"index": index},
        ```

        :param dataset: Dataset containing the spectral data.
        :param physics_options: Options for calculating derived variables from linear wave theory.
        """
>>>>>>> 3a576da4
        super().__init__(dataset, physics_options=physics_options)

        if "ids" not in self.dataset:
            raise ValueError(
                "Buoy spectrum requires a dataset with the 'ids' variable that indicates the buoy id"
            )

        if "time" not in self.dataset:
            raise ValueError(
                "Buoy spectrum requires a dataset with the 'time' variable that indicates the time of each"
                "spectral observation"
            )

        if "unique_ids" not in dataset.coords:
            ids = np.unique(dataset["ids"])
            self.dataset = self.dataset.assign_coords(unique_ids=ids)

    def sel_by_id(self: "BuoySpectrum", item: str) -> "BuoySpectrum":
        """
        Select spectra by identifier.
        :param item: identifier of the spectra to select.
        :return: Spectrum object with the selected spectra.
        """
        spectrum = self.where(self.dataset["ids"] == item)
        dataset = spectrum.dataset.swap_dims({"index": "time"})
        return self.__class__(dataset)

    def __getitem__(self, item) -> "BuoySpectrum":
        return self.sel_by_id(item)

    def __contains__(self, item):
        return item in self.keys()

    def __iter__(self):
        return (id for id in self.keys())

    def keys(self) -> List[str]:
<<<<<<< HEAD
        return list(self.dataset["unique_ids"].values)
=======
        return self.dataset["unique_ids"].tolist()
>>>>>>> 3a576da4

    def items(self):
        return ((id, self.sel_by_id(id)) for id in self.keys())

    @classmethod
    def from_trajectory_dataset(cls, dataset: Dataset, mapping=None) -> "BuoySpectrum":
        """
        Create a spectrum object from a xarray trajectory dataset.

        :param dataset: xarray dataset
        :param mapping: dictionary mapping the xarray dataset names to the spectrum names.
        :return: Spectrum object
        """
        if mapping is not None:
            dataset = dataset.copy(deep=False).rename(mapping)

        if "trajectory" in dataset:
            trajectory = dataset["trajectory"].values
            rowsizes = dataset["rowsize"].values
            labels = []
            for ordinal_index, rowsize in enumerate(rowsizes):
                labels += rowsize * [trajectory[ordinal_index]]

            dataset = dataset.assign({"ids": ("index", labels)})
            dataset = dataset.drop_vars(["trajectory", "rowsize"])

        else:
            raise ValueError(
                "creating GroupedFrequencySpectrum from a trajectory dataset requires trajectory "
                "information"
            )

        return cls(dataset)<|MERGE_RESOLUTION|>--- conflicted
+++ resolved
@@ -27,11 +27,7 @@
     Estimators,
 )
 
-<<<<<<< HEAD
-from typing import TypeVar, List, Mapping, Tuple, Union
-=======
 from typing import TypeVar, List, Mapping, Tuple, Union, Type
->>>>>>> 3a576da4
 from xarray import Dataset, DataArray, concat, where, open_dataset
 from xarray.core.coordinates import DatasetCoordinates
 from warnings import warn
@@ -168,15 +164,12 @@
             except KeyError:
                 continue
 
-<<<<<<< HEAD
-=======
         if self.is_2d and self.is_1d:
             raise ValueError(
                 "Only one of variance_density or directional_variance_density may be specified in the"
                 "dataset."
             )
 
->>>>>>> 3a576da4
         # 1D or 2D spectra?
         if self.is_2d:
             required_variables = [NAME_F, NAME_D, NAME_E]
@@ -1909,9 +1902,6 @@
 
 
 class BuoySpectrum(Spectrum):
-<<<<<<< HEAD
-    def __init__(self, dataset: Dataset, physics_options: PhysicsOptions = None):
-=======
     """
     Class for wave spectra derived from (multiple) buoys. The class is a subclass of Spectrum and inherits all
     functionality from that class. The class adds functionality to select spectra by buoy identifier.
@@ -1944,7 +1934,6 @@
         :param dataset: Dataset containing the spectral data.
         :param physics_options: Options for calculating derived variables from linear wave theory.
         """
->>>>>>> 3a576da4
         super().__init__(dataset, physics_options=physics_options)
 
         if "ids" not in self.dataset:
@@ -1982,11 +1971,7 @@
         return (id for id in self.keys())
 
     def keys(self) -> List[str]:
-<<<<<<< HEAD
-        return list(self.dataset["unique_ids"].values)
-=======
         return self.dataset["unique_ids"].tolist()
->>>>>>> 3a576da4
 
     def items(self):
         return ((id, self.sel_by_id(id)) for id in self.keys())
